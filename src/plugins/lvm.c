/*
 * Copyright (C) 2014  Red Hat, Inc.
 *
 * This program is free software; you can redistribute it and/or modify
 * it under the terms of the GNU General Public License as published by
 * the Free Software Foundation; either version 2 of the License, or
 * (at your option) any later version.
 *
 * This program is distributed in the hope that it will be useful,
 * but WITHOUT ANY WARRANTY; without even the implied warranty of
 * MERCHANTABILITY or FITNESS FOR A PARTICULAR PURPOSE.  See the
 * GNU General Public License for more details.
 *
 * You should have received a copy of the GNU General Public License
 * along with this program.  If not, see <http://www.gnu.org/licenses/>.
 *
 * Author: Vratislav Podzimek <vpodzime@redhat.com>
 */

#include <glib.h>
#include <math.h>
#include <string.h>
#include <libdevmapper.h>
#include <unistd.h>
#include <utils.h>

#include "lvm.h"

#define INT_FLOAT_EPS 1e-5
#define SECTOR_SIZE 512

GMutex global_config_lock;
static gchar *global_config_str = NULL;

/**
 * SECTION: lvm
 * @short_description: plugin for operations with LVM
 * @title: LVM
 * @include: lvm.h
 *
 * A plugin for operations with LVM. All sizes passed in/out to/from
 * the functions are in bytes.
 */

/**
 * bd_lvm_error_quark: (skip)
 */
GQuark bd_lvm_error_quark (void)
{
    return g_quark_from_static_string ("g-bd-lvm-error-quark");
}

BDLVMPVdata* bd_lvm_pvdata_copy (BDLVMPVdata *data) {
    BDLVMPVdata *new_data = g_new0 (BDLVMPVdata, 1);

    new_data->pv_name = g_strdup (data->pv_name);
    new_data->pv_uuid = g_strdup (data->pv_uuid);
    new_data->pe_start = data->pe_start;
    new_data->vg_name = g_strdup (data->vg_name);
    new_data->vg_size = data->vg_size;
    new_data->vg_free = data->vg_free;
    new_data->vg_extent_size = data->vg_extent_size;
    new_data->vg_extent_count = data->vg_extent_count;
    new_data->vg_free_count = data->vg_free_count;
    new_data->vg_pv_count = data->vg_pv_count;

    return new_data;
}

void bd_lvm_pvdata_free (BDLVMPVdata *data) {
    g_free (data->pv_name);
    g_free (data->pv_uuid);
    g_free (data->vg_name);
    g_free (data);
}

BDLVMVGdata* bd_lvm_vgdata_copy (BDLVMVGdata *data) {
    BDLVMVGdata *new_data = g_new0 (BDLVMVGdata, 1);

    new_data->name = g_strdup (data->name);
    new_data->uuid = g_strdup (data->uuid);
    new_data->size = data->size;
    new_data->free = data->free;
    new_data->extent_size = data->extent_size;
    new_data->extent_count = data->extent_count;
    new_data->free_count = data->free_count;
    new_data->pv_count = data->pv_count;
    return new_data;
}

void bd_lvm_vgdata_free (BDLVMVGdata *data) {
    g_free (data->name);
    g_free (data->uuid);
    g_free (data);
}

BDLVMLVdata* bd_lvm_lvdata_copy (BDLVMLVdata *data) {
    BDLVMLVdata *new_data = g_new0 (BDLVMLVdata, 1);

    new_data->lv_name = g_strdup (data->lv_name);
    new_data->vg_name = g_strdup (data->vg_name);
    new_data->uuid = g_strdup (data->uuid);
    new_data->size = data->size;
    new_data->attr = g_strdup (data->attr);
    new_data->segtype = g_strdup (data->segtype);
    return new_data;
}

void bd_lvm_lvdata_free (BDLVMLVdata *data) {
    g_free (data->lv_name);
    g_free (data->vg_name);
    g_free (data->uuid);
    g_free (data->attr);
    g_free (data->segtype);
    g_free (data);
}

BDLVMCacheStats* bd_lvm_cache_stats_copy (BDLVMCacheStats *data) {
    BDLVMCacheStats *new = g_new0 (BDLVMCacheStats, 1);

    new->block_size = data->block_size;
    new->cache_size = data->cache_size;
    new->cache_used = data->cache_used;
    new->md_block_size = data->md_block_size;
    new->md_size = data->md_size;
    new->md_used = data->md_used;
    new->read_hits = data->read_hits;
    new->read_misses = data->read_misses;
    new->write_hits = data->write_hits;
    new->write_misses = data->write_misses;
    new->mode = data->mode;

    return new;
}

void bd_lvm_cache_stats_free (BDLVMCacheStats *data) {
    g_free (data);
}

static gchar const * const supported_functions[] = {
    "bd_lvm_is_supported_pe_size",
    "bd_lvm_get_max_lv_size",
    "bd_lvm_round_size_to_pe",
    "bd_lvm_get_lv_physical_size",
    "bd_lvm_get_thpool_padding",
    NULL};

gchar const * const * get_supported_functions () {
    return supported_functions;
}

/**
 * check: (skip)
 */
gboolean check() {
    GError *error = NULL;
    gboolean ret = bd_utils_check_util_version ("lvm", LVM_MIN_VERSION, "version", "LVM version:\\s+([\\d\\.]+)", &error);

    if (!ret && error) {
        g_warning("Cannot load the LVM plugin: %s" , error->message);
        g_clear_error (&error);
    }
    return ret;
}

static gboolean call_lvm_and_report_error (gchar **args, GError **error) {
    gboolean success = FALSE;
    guint i = 0;
    guint args_length = g_strv_length (args);

    /* don't allow global config string changes during the run */
    g_mutex_lock (&global_config_lock);

    /* allocate enough space for the args plus "lvm", "--config" and NULL */
    gchar **argv = g_new0 (gchar*, args_length + 3);

    /* construct argv from args with "lvm" prepended */
    argv[0] = "lvm";
    for (i=0; i < args_length; i++)
        argv[i+1] = args[i];
    argv[args_length + 1] = global_config_str ? g_strdup_printf("--config=%s", global_config_str) : NULL;
    argv[args_length + 2] = NULL;

    success = bd_utils_exec_and_report_error (argv, error);
    g_mutex_unlock (&global_config_lock);
    g_free (argv[args_length + 1]);
    g_free (argv);

    return success;
}

static gboolean call_lvm_and_capture_output (gchar **args, gchar **output, GError **error) {
    gboolean success = FALSE;
    guint i = 0;
    guint args_length = g_strv_length (args);

    /* don't allow global config string changes during the run */
    g_mutex_lock (&global_config_lock);

    /* allocate enough space for the args plus "lvm", "--config" and NULL */
    gchar **argv = g_new0 (gchar*, args_length + 3);

    /* construct argv from args with "lvm" prepended */
    argv[0] = "lvm";
    for (i=0; i < args_length; i++)
        argv[i+1] = args[i];
    argv[args_length + 1] = global_config_str ? g_strdup_printf("--config=%s", global_config_str) : NULL;
    argv[args_length + 2] = NULL;

    success = bd_utils_exec_and_capture_output (argv, output, error);
    g_mutex_unlock (&global_config_lock);
    g_free (argv[args_length + 1]);
    g_free (argv);

    return success;
}

/**
 * parse_lvm_vars:
 * @str: string to parse
 * @num_items: (out): number of parsed items
 *
 * Returns: (transfer full): a GHashTable containing key-value items parsed from the @string
 */
static GHashTable* parse_lvm_vars (gchar *str, guint *num_items) {
    GHashTable *table = NULL;
    gchar **items = NULL;
    gchar **item_p = NULL;
    gchar **key_val = NULL;

    table = g_hash_table_new_full (g_str_hash, g_str_equal, g_free, g_free);
    *num_items = 0;

    items = g_strsplit_set (str, " \t\n", 0);
    for (item_p=items; *item_p; item_p++) {
        key_val = g_strsplit (*item_p, "=", 2);
        if (g_strv_length (key_val) == 2) {
            /* we only want to process valid lines (with the '=' character) */
            g_hash_table_insert (table, key_val[0], key_val[1]);
            (*num_items)++;
        } else
            /* invalid line, just free key_val */
            g_strfreev (key_val);
    }

    g_strfreev (items);
    return table;
}

static BDLVMPVdata* get_pv_data_from_table (GHashTable *table, gboolean free_table) {
    BDLVMPVdata *data = g_new0 (BDLVMPVdata, 1);
    gchar *value = NULL;

    data->pv_name = g_strdup ((gchar*) g_hash_table_lookup (table, "LVM2_PV_NAME"));
    data->pv_uuid = g_strdup ((gchar*) g_hash_table_lookup (table, "LVM2_PV_UUID"));

    value = (gchar*) g_hash_table_lookup (table, "LVM2_PE_START");
    if (value)
        data->pe_start = g_ascii_strtoull (value, NULL, 0);
    else
        data->pe_start = 0;

    data->vg_name = g_strdup ((gchar*) g_hash_table_lookup (table, "LVM2_VG_NAME"));
    data->vg_uuid = g_strdup ((gchar*) g_hash_table_lookup (table, "LVM2_VG_UUID"));

    value = (gchar*) g_hash_table_lookup (table, "LVM2_VG_SIZE");
    if (value)
        data->vg_size = g_ascii_strtoull (value, NULL, 0);
    else
        data->vg_size = 0;

    value = (gchar*) g_hash_table_lookup (table, "LVM2_VG_FREE");
    if (value)
        data->vg_free = g_ascii_strtoull (value, NULL, 0);
    else
        data->vg_free = 0;

    value = (gchar*) g_hash_table_lookup (table, "LVM2_VG_EXTENT_SIZE");
    if (value)
        data->vg_extent_size = g_ascii_strtoull (value, NULL, 0);
    else
        data->vg_extent_size = 0;

    value = (gchar*) g_hash_table_lookup (table, "LVM2_VG_EXTENT_COUNT");
    if (value)
        data->vg_extent_count = g_ascii_strtoull (value, NULL, 0);
    else
        data->vg_extent_count = 0;

    value = (gchar*) g_hash_table_lookup (table, "LVM2_VG_FREE_COUNT");
    if (value)
        data->vg_free_count = g_ascii_strtoull (value, NULL, 0);
    else
        data->vg_free_count = 0;

    value = (gchar*) g_hash_table_lookup (table, "LVM2_PV_COUNT");
    if (value)
        data->vg_pv_count = g_ascii_strtoull (value, NULL, 0);
    else
        data->vg_pv_count = 0;

    if (free_table)
        g_hash_table_destroy (table);

    return data;
}

static BDLVMVGdata* get_vg_data_from_table (GHashTable *table, gboolean free_table) {
    BDLVMVGdata *data = g_new0 (BDLVMVGdata, 1);
    gchar *value = NULL;

    data->name = g_strdup (g_hash_table_lookup (table, "LVM2_VG_NAME"));
    data->uuid = g_strdup (g_hash_table_lookup (table, "LVM2_VG_UUID"));

    value = (gchar*) g_hash_table_lookup (table, "LVM2_VG_SIZE");
    if (value)
        data->size = g_ascii_strtoull (value, NULL, 0);
    else
        data->size = 0;

    value = (gchar*) g_hash_table_lookup (table, "LVM2_VG_FREE");
    if (value)
        data->free = g_ascii_strtoull (value, NULL, 0);
    else
        data->free= 0;

    value = (gchar*) g_hash_table_lookup (table, "LVM2_VG_EXTENT_SIZE");
    if (value)
        data->extent_size = g_ascii_strtoull (value, NULL, 0);
    else
        data->extent_size = 0;

    value = (gchar*) g_hash_table_lookup (table, "LVM2_VG_EXTENT_COUNT");
    if (value)
        data->extent_count = g_ascii_strtoull (value, NULL, 0);
    else
        data->extent_count = 0;

    value = (gchar*) g_hash_table_lookup (table, "LVM2_VG_FREE_COUNT");
    if (value)
        data->free_count = g_ascii_strtoull (value, NULL, 0);
    else
        data->free_count = 0;

    value = (gchar*) g_hash_table_lookup (table, "LVM2_PV_COUNT");
    if (value)
        data->pv_count = g_ascii_strtoull (value, NULL, 0);
    else
        data->pv_count = 0;

    if (free_table)
        g_hash_table_destroy (table);

    return data;
}

static BDLVMLVdata* get_lv_data_from_table (GHashTable *table, gboolean free_table) {
    BDLVMLVdata *data = g_new0 (BDLVMLVdata, 1);
    gchar *value = NULL;

    data->lv_name = g_strdup (g_hash_table_lookup (table, "LVM2_LV_NAME"));
    data->vg_name = g_strdup (g_hash_table_lookup (table, "LVM2_VG_NAME"));
    data->uuid = g_strdup (g_hash_table_lookup (table, "LVM2_LV_UUID"));

    value = (gchar*) g_hash_table_lookup (table, "LVM2_LV_SIZE");
    if (value)
        data->size = g_ascii_strtoull (value, NULL, 0);
    else
        data->size = 0;

    data->attr = g_strdup (g_hash_table_lookup (table, "LVM2_LV_ATTR"));
    data->segtype = g_strdup (g_hash_table_lookup (table, "LVM2_SEGTYPE"));

    if (free_table)
        g_hash_table_destroy (table);

    return data;
}

/**
 * bd_lvm_is_supported_pe_size:
 * @size: size (in bytes) to test
 * @error: (out): place to store error (if any)
 *
 * Returns: whether the given size is supported physical extent size or not
 */
gboolean bd_lvm_is_supported_pe_size (guint64 size, GError **error __attribute__((unused))) {
    return (((size % 2) == 0) && (size >= (BD_LVM_MIN_PE_SIZE)) && (size <= (BD_LVM_MAX_PE_SIZE)));
}

/**
 * bd_lvm_get_supported_pe_sizes:
 * @error: (out): place to store error (if any)
 *
 * Returns: (transfer full) (array zero-terminated=1): list of supported PE sizes
 */
guint64 *bd_lvm_get_supported_pe_sizes (GError **error __attribute__((unused))) {
    guint8 i;
    guint64 val = BD_LVM_MIN_PE_SIZE;
    guint8 num_items = ((guint8) round (log2 ((double) BD_LVM_MAX_PE_SIZE))) - ((guint8) round (log2 ((double) BD_LVM_MIN_PE_SIZE))) + 2;
    guint64 *ret = g_new0 (guint64, num_items);

    for (i=0; (val <= BD_LVM_MAX_PE_SIZE); i++, val = val * 2)
        ret[i] = val;

    ret[num_items-1] = 0;

    return ret;
}

/**
 * bd_lvm_get_max_lv_size:
 * @error: (out): place to store error (if any)
 *
 * Returns: maximum LV size in bytes
 */
guint64 bd_lvm_get_max_lv_size (GError **error __attribute__((unused))) {
    return BD_LVM_MAX_LV_SIZE;
}

/**
 * bd_lvm_round_size_to_pe:
 * @size: size to be rounded
 * @pe_size: physical extent (PE) size or 0 to use the default
 * @roundup: whether to round up or down (ceil or floor)
 * @error: (out): place to store error (if any)
 *
 * Returns: @size rounded to @pe_size according to the @roundup
 *
 * Rounds given @size up/down to a multiple of @pe_size according to the value
 * of the @roundup parameter. If the rounded value is too big to fit in the
 * return type, the result is rounded down (floored) regardless of the @roundup
 * parameter.
 */
guint64 bd_lvm_round_size_to_pe (guint64 size, guint64 pe_size, gboolean roundup, GError **error __attribute__((unused))) {
    pe_size = RESOLVE_PE_SIZE(pe_size);
    guint64 delta = size % pe_size;
    if (delta == 0)
        return size;

    if (roundup && (((G_MAXUINT64 - (pe_size - delta)) >= size)))
        return size + (pe_size - delta);
    else
        return size - delta;
}

/**
 * bd_lvm_get_lv_physical_size:
 * @lv_size: LV size
 * @pe_size: PE size
 * @error: (out): place to store error (if any)
 *
 * Returns: space taken on disk(s) by the LV with given @size
 *
 * Gives number of bytes needed for an LV with the size @lv_size on an LVM stack
 * using given @pe_size.
 */
guint64 bd_lvm_get_lv_physical_size (guint64 lv_size, guint64 pe_size, GError **error) {
    /* TODO: should take into account mirroring and RAID in general? */

    /* add one PE for metadata */
    pe_size = RESOLVE_PE_SIZE(pe_size);

    return bd_lvm_round_size_to_pe (lv_size, pe_size, TRUE, error) + pe_size;
}

/**
 * bd_lvm_get_thpool_padding:
 * @size: size of the thin pool
 * @pe_size: PE size or 0 if the default value should be used
 * @included: if padding is already included in the size
 * @error: (out): place to store error (if any)
 *
 * Returns: size of the padding needed for a thin pool with the given @size
 *         according to the @pe_size and @included
 */
guint64 bd_lvm_get_thpool_padding (guint64 size, guint64 pe_size, gboolean included, GError **error) {
    guint64 raw_md_size;
    pe_size = RESOLVE_PE_SIZE(pe_size);

    if (included)
        raw_md_size = (guint64) ceil (size * THPOOL_MD_FACTOR_EXISTS);
    else
        raw_md_size = (guint64) ceil (size * THPOOL_MD_FACTOR_NEW);

    return MIN (bd_lvm_round_size_to_pe(raw_md_size, pe_size, TRUE, error),
                bd_lvm_round_size_to_pe(BD_LVM_MAX_THPOOL_MD_SIZE, pe_size, TRUE, error));
}

/**
 * bd_lvm_is_valid_thpool_md_size:
 * @size: the size to be tested
 * @error: (out): place to store error (if any)
 *
 * Returns: whether the given size is a valid thin pool metadata size or not
 */
gboolean bd_lvm_is_valid_thpool_md_size (guint64 size, GError **error __attribute__((unused))) {
    return ((BD_LVM_MIN_THPOOL_MD_SIZE <= size) && (size <= BD_LVM_MAX_THPOOL_MD_SIZE));
}

/**
 * bd_lvm_is_valid_thpool_chunk_size:
 * @size: the size to be tested
 * @discard: whether discard/TRIM is required to be supported or not
 * @error: (out): place to store error (if any)
 *
 * Returns: whether the given size is a valid thin pool chunk size or not
 */
gboolean bd_lvm_is_valid_thpool_chunk_size (guint64 size, gboolean discard, GError **error __attribute__((unused))) {
    gdouble size_log2 = 0.0;

    if ((size < BD_LVM_MIN_THPOOL_CHUNK_SIZE) || (size > BD_LVM_MAX_THPOOL_CHUNK_SIZE))
        return FALSE;

    /* To support discard, chunk size must be a power of two. Otherwise it must be a
       multiple of 64 KiB. */
    if (discard) {
        size_log2 = log2 ((double) size);
        return ABS (((int) round (size_log2)) - size_log2) <= INT_FLOAT_EPS;
    } else
        return (size % (64 KiB)) == 0;
}

/**
 * bd_lvm_pvcreate:
 * @device: the device to make PV from
 * @data_alignment: data (first PE) alignment or 0 to use the default
 * @metadata_size: size of the area reserved for metadata or 0 to use the default
 * @error: (out): place to store error (if any)
 *
 * Returns: whether the PV was successfully created or not
 */
gboolean bd_lvm_pvcreate (gchar *device, guint64 data_alignment, guint64 metadata_size, GError **error) {
    gchar *args[5] = {"pvcreate", device, NULL, NULL, NULL};
    guint next_arg = 2;
    gchar *dataalign_str = NULL;
    gchar *metadata_str = NULL;
    gboolean ret = FALSE;

    if (data_alignment != 0) {
        dataalign_str = g_strdup_printf ("--dataalignment=%"G_GUINT64_FORMAT"b", data_alignment);
        args[next_arg++] = dataalign_str;
    }

    if (metadata_size != 0) {
        metadata_str = g_strdup_printf ("--metadatasize=%"G_GUINT64_FORMAT"b", metadata_size);
        args[next_arg++] = metadata_str;
    }

    ret = call_lvm_and_report_error (args, error);
    g_free (dataalign_str);
    g_free (metadata_str);

    return ret;
}

/**
 * bd_lvm_pvresize:
 * @device: the device to resize
 * @size: the new requested size of the PV or 0 if it should be adjusted to device's size
 * @error: (out): place to store error (if any)
 *
 * Returns: whether the PV's size was successfully changed or not
 *
 * If given @size different from 0, sets the PV's size to the given value (see
 * pvresize(8)). If given @size 0, adjusts the PV's size to the underlaying
 * block device's size.
 */
gboolean bd_lvm_pvresize (gchar *device, guint64 size, GError **error) {
    gchar *size_str = NULL;
    gchar *args[5] = {"pvresize", NULL, NULL, NULL, NULL};
    guint8 next_pos = 1;
    guint8 to_free_pos = 0;
    gboolean ret = FALSE;

    if (size != 0) {
        size_str = g_strdup_printf ("%"G_GUINT64_FORMAT"b", size);
        args[next_pos] = "--setphysicalvolumesize";
        next_pos++;
        args[next_pos] = size_str;
        to_free_pos = next_pos;
        next_pos++;
    }

    args[next_pos] = device;

    ret = call_lvm_and_report_error (args, error);
    if (to_free_pos > 0)
        g_free (args[to_free_pos]);

    return ret;
}

/**
 * bd_lvm_pvremove:
 * @device: the PV device to be removed/destroyed
 * @error: (out): place to store error (if any)
 *
 * Returns: whether the PV was successfully removed/destroyed or not
 */
gboolean bd_lvm_pvremove (gchar *device, GError **error) {
    /* one has to be really persuasive to remove a PV (the double --force is not
       bug, at least not in this code) */
    gchar *args[6] = {"pvremove", "--force", "--force", "--yes", device, NULL};

    return call_lvm_and_report_error (args, error);
}

/**
 * bd_lvm_pvmove:
 * @src: the PV device to move extents off of
 * @dest: (allow-none): the PV device to move extents onto or %NULL
 * @error: (out): place to store error (if any)
 *
 * Returns: whether the extents from the @src PV where successfully moved or not
 *
 * If @dest is %NULL, VG allocation rules are used for the extents from the @src
 * PV (see pvmove(8)).
 */
gboolean bd_lvm_pvmove (gchar *src, gchar *dest, GError **error) {
    gchar *args[4] = {"pvmove", src, NULL, NULL};
    if (dest)
        args[2] = dest;

    return call_lvm_and_report_error (args, error);
}

/**
 * bd_lvm_pvscan:
 * @device: (allow-none): the device to scan for PVs or %NULL
 * @update_cache: whether to update the lvmetad cache or not
 * @error: (out): place to store error (if any)
 *
 * Returns: whether the system or @device was successfully scanned for PVs or not
 *
 * The @device argument is used only if @update_cache is %TRUE. Otherwise the
 * whole system is scanned for PVs.
 */
gboolean bd_lvm_pvscan (gchar *device, gboolean update_cache, GError **error) {
    gchar *args[4] = {"pvscan", NULL, NULL, NULL};
    if (update_cache) {
        args[1] = "--cache";
        args[2] = device;
    }
    else
        if (device)
            g_warning ("Ignoring the device argument in pvscan (cache update not requested)");

    return call_lvm_and_report_error (args, error);
}

/**
 * bd_lvm_pvinfo:
 * @device: a PV to get information about or %NULL
 * @error: (out): place to store error (if any)
 *
 * Returns: (transfer full): information about the PV on the given @device or
 * %NULL in case of error (the @error) gets populated in those cases)
 */
BDLVMPVdata* bd_lvm_pvinfo (gchar *device, GError **error) {
    gchar *args[10] = {"pvs", "--unit=b", "--nosuffix", "--nameprefixes",
                       "--unquoted", "--noheadings",
                       "-o", "pv_name,pv_uuid,pe_start,vg_name,vg_uuid,vg_size,vg_free," \
                       "vg_extent_size,vg_extent_count,vg_free_count,pv_count",
                       device, NULL};
    GHashTable *table = NULL;
    gboolean success = FALSE;
    gchar *output = NULL;
    gchar **lines = NULL;
    gchar **lines_p = NULL;
    guint num_items;

    success = call_lvm_and_capture_output (args, &output, error);
    if (!success)
        /* the error is already populated from the call */
        return NULL;

    lines = g_strsplit (output, "\n", 0);
    g_free (output);

    for (lines_p = lines; *lines_p; lines_p++) {
        table = parse_lvm_vars ((*lines_p), &num_items);
        if (table && (num_items == 11)) {
            g_clear_error (error);
            g_strfreev (lines);
            return get_pv_data_from_table (table, TRUE);
        } else
            if (table)
                g_hash_table_destroy (table);
    }

    /* getting here means no usable info was found */
    g_set_error (error, BD_LVM_ERROR, BD_LVM_ERROR_PARSE,
                 "Failed to parse information about the PV");
    return NULL;
}

/**
 * bd_lvm_pvs:
 * @error: (out): place to store error (if any)
 *
 * Returns: (array zero-terminated=1): information about PVs found in the system
 */
BDLVMPVdata** bd_lvm_pvs (GError **error) {
    gchar *args[9] = {"pvs", "--unit=b", "--nosuffix", "--nameprefixes",
                       "--unquoted", "--noheadings",
                       "-o", "pv_name,pv_uuid,pe_start,vg_name,vg_uuid,vg_size,vg_free," \
                       "vg_extent_size,vg_extent_count,vg_free_count,pv_count",
                       NULL};
    GHashTable *table = NULL;
    gboolean success = FALSE;
    gchar *output = NULL;
    gchar **lines = NULL;
    gchar **lines_p = NULL;
    guint num_items;
    GPtrArray *pvs = g_ptr_array_new ();
    BDLVMPVdata *pvdata = NULL;
    BDLVMPVdata **ret = NULL;
    guint64 i = 0;

    success = call_lvm_and_capture_output (args, &output, error);

    if (!success) {
        if (g_error_matches (*error, BD_UTILS_EXEC_ERROR, BD_UTILS_EXEC_ERROR_NOOUT)) {
            /* no output => no VGs, not an error */
            g_clear_error (error);
            ret = g_new0 (BDLVMPVdata*, 1);
            ret[0] = NULL;
            return ret;
        }
        else
            /* the error is already populated from the call */
            return NULL;
    }

    lines = g_strsplit (output, "\n", 0);
    g_free (output);

    for (lines_p = lines; *lines_p; lines_p++) {
        table = parse_lvm_vars ((*lines_p), &num_items);
        if (table && (num_items == 11)) {
            /* valid line, try to parse and record it */
            pvdata = get_pv_data_from_table (table, TRUE);
            if (pvdata)
                g_ptr_array_add (pvs, pvdata);
        } else
            if (table)
                g_hash_table_destroy (table);
    }

    g_strfreev (lines);

    if (pvs->len == 0) {
        g_set_error (error, BD_LVM_ERROR, BD_LVM_ERROR_PARSE,
                     "Failed to parse information about PVs");
        return NULL;
    }

    /* now create the return value -- NULL-terminated array of BDLVMPVdata */
    ret = g_new0 (BDLVMPVdata*, pvs->len + 1);
    for (i=0; i < pvs->len; i++)
        ret[i] = (BDLVMPVdata*) g_ptr_array_index (pvs, i);
    ret[i] = NULL;

    g_ptr_array_free (pvs, FALSE);

    return ret;
}

/**
 * bd_lvm_vgcreate:
 * @name: name of the newly created VG
 * @pv_list: (array zero-terminated=1): list of PVs the newly created VG should use
 * @pe_size: PE size or 0 if the default value should be used
 * @error: (out): place to store error (if any)
 *
 * Returns: whether the VG @name was successfully created or not
 */
gboolean bd_lvm_vgcreate (gchar *name, gchar **pv_list, guint64 pe_size, GError **error) {
    guint8 i = 0;
    guint8 pv_list_len = pv_list ? g_strv_length (pv_list) : 0;
    gchar **argv = g_new0 (gchar*, pv_list_len + 5);
    pe_size = RESOLVE_PE_SIZE (pe_size);
    gboolean success = FALSE;

    argv[0] = "vgcreate";
    argv[1] = "-s";
    argv[2] = g_strdup_printf ("%"G_GUINT64_FORMAT"b", pe_size);
    argv[3] = name;
    for (i=4; i < (pv_list_len + 4); i++) {
        argv[i] = pv_list[i-4];
    }
    argv[i] = NULL;

    success = call_lvm_and_report_error (argv, error);
    g_free (argv[2]);
    g_free (argv);

    return success;
}

/**
 * bd_lvm_vgremove:
 * @vg_name: name of the to be removed VG
 * @error: (out): place to store error (if any)
 *
 * Returns: whether the VG was successfully removed or not
 */
gboolean bd_lvm_vgremove (gchar *vg_name, GError **error) {
    gchar *args[4] = {"vgremove", "--force", vg_name, NULL};

    return call_lvm_and_report_error (args, error);
}

/**
 * bd_lvm_vgactivate:
 * @vg_name: name of the to be activated VG
 * @error: (out): place to store error (if any)
 *
 * Returns: whether the VG was successfully activated or not
 */
gboolean bd_lvm_vgactivate (gchar *vg_name, GError **error) {
    gchar *args[4] = {"vgchange", "-ay", vg_name, NULL};

    return call_lvm_and_report_error (args, error);
}

/**
 * bd_lvm_vgdeactivate:
 * @vg_name: name of the to be deactivated VG
 * @error: (out): place to store error (if any)
 *
 * Returns: whether the VG was successfully deactivated or not
 */
gboolean bd_lvm_vgdeactivate (gchar *vg_name, GError **error) {
    gchar *args[4] = {"vgchange", "-an", vg_name, NULL};

    return call_lvm_and_report_error (args, error);
}

/**
 * bd_lvm_vgextend:
 * @vg_name: name of the to be extended VG
 * @device: PV device to extend the @vg_name VG with
 * @error: (out): place to store error (if any)
 *
 * Returns: whether the VG @vg_name was successfully extended with the given @device or not.
 */
gboolean bd_lvm_vgextend (gchar *vg_name, gchar *device, GError **error) {
    gchar *args[4] = {"vgextend", vg_name, device, NULL};

    return call_lvm_and_report_error (args, error);
}

/**
 * bd_lvm_vgreduce:
 * @vg_name: name of the to be reduced VG
 * @device: (allow-none): PV device the @vg_name VG should be reduced of or %NULL
 *                        if the VG should be reduced of the missing PVs
 * @error: (out): place to store error (if any)
 *
 * Returns: whether the VG @vg_name was successfully reduced of the given @device or not
 *
 * Note: This function does not move extents off of the PV before removing
 *       it from the VG. You must do that first by calling #bd_lvm_pvmove.
 */
gboolean bd_lvm_vgreduce (gchar *vg_name, gchar *device, GError **error) {
    gchar *args[5] = {"vgreduce", NULL, NULL, NULL, NULL};

    if (!device) {
        args[1] = "--removemissing";
        args[2] = "--force";
        args[3] = vg_name;
    } else {
        args[1] = vg_name;
        args[2] = device;
    }

    return call_lvm_and_report_error (args, error);
}

/**
 * bd_lvm_vginfo:
 * @vg_name: a VG to get information about
 * @error: (out): place to store error (if any)
 *
 * Returns: (transfer full): information about the @vg_name VG or %NULL in case
 * of error (the @error) gets populated in those cases)
 */
BDLVMVGdata* bd_lvm_vginfo (gchar *vg_name, GError **error) {
    gchar *args[10] = {"vgs", "--noheadings", "--nosuffix", "--nameprefixes",
                       "--unquoted", "--units=b",
                       "-o", "name,uuid,size,free,extent_size,extent_count,free_count,pv_count",
                       vg_name, NULL};

    GHashTable *table = NULL;
    gboolean success = FALSE;
    gchar *output = NULL;
    gchar **lines = NULL;
    gchar **lines_p = NULL;
    guint num_items;

    success = call_lvm_and_capture_output (args, &output, error);
    if (!success)
        /* the error is already populated from the call */
        return NULL;

    lines = g_strsplit (output, "\n", 0);
    g_free (output);

    for (lines_p = lines; *lines_p; lines_p++) {
        table = parse_lvm_vars ((*lines_p), &num_items);
        if (table && (num_items == 8)) {
            g_strfreev (lines);
            return get_vg_data_from_table (table, TRUE);
        } else
            if (table)
                g_hash_table_destroy (table);
    }

    /* getting here means no usable info was found */
    g_set_error (error, BD_LVM_ERROR, BD_LVM_ERROR_PARSE,
                 "Failed to parse information about the VG");
    return NULL;
}

/**
 * bd_lvm_vgs:
 * @error: (out): place to store error (if any)
 *
 * Returns: (array zero-terminated=1): information about VGs found in the system
 */
BDLVMVGdata** bd_lvm_vgs (GError **error) {
    gchar *args[9] = {"vgs", "--noheadings", "--nosuffix", "--nameprefixes",
                      "--unquoted", "--units=b",
                      "-o", "name,uuid,size,free,extent_size,extent_count,free_count,pv_count",
                      NULL};
    GHashTable *table = NULL;
    gboolean success = FALSE;
    gchar *output = NULL;
    gchar **lines = NULL;
    gchar **lines_p = NULL;
    guint num_items;
    GPtrArray *vgs = g_ptr_array_new ();
    BDLVMVGdata *vgdata = NULL;
    BDLVMVGdata **ret = NULL;
    guint64 i = 0;

    success = call_lvm_and_capture_output (args, &output, error);
    if (!success) {
        if (g_error_matches (*error, BD_UTILS_EXEC_ERROR, BD_UTILS_EXEC_ERROR_NOOUT)) {
            /* no output => no VGs, not an error */
            g_clear_error (error);
            ret = g_new0 (BDLVMVGdata*, 1);
            ret[0] = NULL;
            return ret;
        }
        else
            /* the error is already populated from the call */
            return NULL;
    }

    lines = g_strsplit (output, "\n", 0);
    g_free (output);

    for (lines_p = lines; *lines_p; lines_p++) {
        table = parse_lvm_vars ((*lines_p), &num_items);
        if (table && (num_items == 8)) {
            /* valid line, try to parse and record it */
            vgdata = get_vg_data_from_table (table, TRUE);
            if (vgdata)
                g_ptr_array_add (vgs, vgdata);
        } else
            if (table)
                g_hash_table_destroy (table);
    }

    g_strfreev (lines);

    if (vgs->len == 0) {
        g_set_error (error, BD_LVM_ERROR, BD_LVM_ERROR_PARSE,
                     "Failed to parse information about VGs");
        return NULL;
    }

    /* now create the return value -- NULL-terminated array of BDLVMVGdata */
    ret = g_new0 (BDLVMVGdata*, vgs->len + 1);
    for (i=0; i < vgs->len; i++)
        ret[i] = (BDLVMVGdata*) g_ptr_array_index (vgs, i);
    ret[i] = NULL;

    g_ptr_array_free (vgs, FALSE);

    return ret;
}

/**
 * bd_lvm_lvorigin:
 * @vg_name: name of the VG containing the queried LV
 * @lv_name: name of the queried LV
 * @error: (out): place to store error (if any)
 *
 * Returns: (transfer full): the origin volume for the @vg_name/@lv_name LV or
 * %NULL if failed to determine (@error) is set in those cases)
 */
gchar* bd_lvm_lvorigin (gchar *vg_name, gchar *lv_name, GError **error) {
    gboolean success = FALSE;
    gchar *output = NULL;
    gchar *args[6] = {"lvs", "--noheadings", "-o", "origin", NULL, NULL};
    args[4] = g_strdup_printf ("%s/%s", vg_name, lv_name);

    success = call_lvm_and_capture_output (args, &output, error);
    g_free (args[4]);

    if (!success)
        /* the error is already populated from the call */
        return NULL;

    return g_strstrip (output);
}

/**
 * bd_lvm_lvcreate:
 * @vg_name: name of the VG to create a new LV in
 * @lv_name: name of the to-be-created LV
 * @size: requested size of the new LV
 * @type: (allow-none): type of the new LV ("striped", "raid1",..., see lvcreate (8))
 * @pv_list: (allow-none) (array zero-terminated=1): list of PVs the newly created LV should use or %NULL
 * if not specified
 * @error: (out): place to store error (if any)
 *
 * Returns: whether the given @vg_name/@lv_name LV was successfully created or not
 */
gboolean bd_lvm_lvcreate (gchar *vg_name, gchar *lv_name, guint64 size, gchar *type, gchar **pv_list, GError **error) {
    guint8 pv_list_len = pv_list ? g_strv_length (pv_list) : 0;
<<<<<<< HEAD
    gchar **args = g_new0 (gchar*, pv_list_len + 8);
=======
    gchar **args = g_new0 (gchar*, pv_list_len + 10);
>>>>>>> 128d082a
    gboolean success = FALSE;
    guint64 i = 0;
    guint64 j = 0;

    args[i++] = "lvcreate";
    args[i++] = "-n";
    args[i++] = lv_name;
    args[i++] = "-L";
    args[i++] = g_strdup_printf ("%"G_GUINT64_FORMAT"K", size/1024);
    args[i++] = "-y";
    if (type) {
        args[i++] = "--type";
        args[i++] = type;
    }
    args[i++] = vg_name;

    for (j=0; j < pv_list_len; j++)
        args[i++] = pv_list[j];

    args[i] = NULL;

    success = call_lvm_and_report_error (args, error);
    g_free (args[4]);
    g_free (args);

    return success;
}

/**
 * bd_lvm_lvremove:
 * @vg_name: name of the VG containing the to-be-removed LV
 * @lv_name: name of the to-be-removed LV
 * @force: whether to force removal or not
 * @error: (out): place to store error (if any)
 *
 * Returns: whether the @vg_name/@lv_name LV was successfully removed or not
 */
gboolean bd_lvm_lvremove (gchar *vg_name, gchar *lv_name, gboolean force, GError **error) {
    gchar *args[5] = {"lvremove", NULL, NULL, NULL, NULL};
    guint8 next_arg = 1;
    gboolean success = FALSE;

    if (force) {
        args[next_arg] = "--force";
        next_arg++;
        args[next_arg] = "--yes";
        next_arg++;
    }
    args[next_arg] = g_strdup_printf ("%s/%s", vg_name, lv_name);

    success = call_lvm_and_report_error (args, error);
    g_free (args[next_arg]);

    return success;
}

/**
 * bd_lvm_lvresize:
 * @vg_name: name of the VG containing the to-be-resized LV
 * @lv_name: name of the to-be-resized LV
 * @size: the requested new size of the LV
 * @error: (out): place to store error (if any)
 *
 * Returns: whether the @vg_name/@lv_name LV was successfully resized or not
 */
gboolean bd_lvm_lvresize (gchar *vg_name, gchar *lv_name, guint64 size, GError **error) {
    gchar *args[6] = {"lvresize", "--force", "-L", NULL, NULL, NULL};
    gboolean success = FALSE;

    args[3] = g_strdup_printf ("%"G_GUINT64_FORMAT"b", size);
    args[4] = g_strdup_printf ("%s/%s", vg_name, lv_name);

    success = call_lvm_and_report_error (args, error);
    g_free (args[3]);
    g_free (args[4]);

    return success;
}

/**
 * bd_lvm_lvactivate:
 * @vg_name: name of the VG containing the to-be-activated LV
 * @lv_name: name of the to-be-activated LV
 * @ignore_skip: whether to ignore the skip flag or not
 * @error: (out): place to store error (if any)
 *
 * Returns: whether the @vg_name/@lv_name LV was successfully activated or not
 */
gboolean bd_lvm_lvactivate (gchar *vg_name, gchar *lv_name, gboolean ignore_skip, GError **error) {
    gchar *args[5] = {"lvchange", "-ay", NULL, NULL, NULL};
    guint8 next_arg = 2;
    gboolean success = FALSE;

    if (ignore_skip) {
        args[next_arg] = "-K";
        next_arg++;
    }
    args[next_arg] = g_strdup_printf ("%s/%s", vg_name, lv_name);

    success = call_lvm_and_report_error (args, error);
    g_free (args[next_arg]);

    return success;
}

/**
 * bd_lvm_lvdeactivate:
 * @vg_name: name of the VG containing the to-be-deactivated LV
 * @lv_name: name of the to-be-deactivated LV
 * @error: (out): place to store error (if any)
 *
 * Returns: whether the @vg_name/@lv_name LV was successfully deactivated or not
 */
gboolean bd_lvm_lvdeactivate (gchar *vg_name, gchar *lv_name, GError **error) {
    gchar *args[4] = {"lvchange", "-an", NULL, NULL};
    gboolean success = FALSE;

    args[2] = g_strdup_printf ("%s/%s", vg_name, lv_name);

    success = call_lvm_and_report_error (args, error);
    g_free (args[2]);

    return success;
}

/**
 * bd_lvm_lvsnapshotcreate:
 * @vg_name: name of the VG containing the LV a new snapshot should be created of
 * @origin_name: name of the LV a new snapshot should be created of
 * @snapshot_name: name fo the to-be-created snapshot
 * @size: requested size for the snapshot
 * @error: (out): place to store error (if any)
 *
 * Returns: whether the @snapshot_name snapshot of the @vg_name/@origin_name LV
 * was successfully created or not.
 */
gboolean bd_lvm_lvsnapshotcreate (gchar *vg_name, gchar *origin_name, gchar *snapshot_name, guint64 size, GError **error) {
    gchar *args[8] = {"lvcreate", "-s", "-L", NULL, "-n", snapshot_name, NULL, NULL};
    gboolean success = FALSE;

    args[3] = g_strdup_printf ("%"G_GUINT64_FORMAT"b", size);
    args[6] = g_strdup_printf ("%s/%s", vg_name, origin_name);

    success = call_lvm_and_report_error (args, error);
    g_free (args[3]);
    g_free (args[6]);

    return success;
}

/**
 * bd_lvm_lvsnapshotmerge:
 * @vg_name: name of the VG containing the to-be-merged LV snapshot
 * @snapshot_name: name of the to-be-merged LV snapshot
 * @error: (out): place to store error (if any)
 *
 * Returns: whether the @vg_name/@snapshot_name LV snapshot was successfully merged or not
 */
gboolean bd_lvm_lvsnapshotmerge (gchar *vg_name, gchar *snapshot_name, GError **error) {
    gchar *args[4] = {"lvconvert", "--merge", NULL, NULL};
    gboolean success = FALSE;

    args[2] = g_strdup_printf ("%s/%s", vg_name, snapshot_name);

    success = call_lvm_and_report_error (args, error);
    g_free (args[2]);

    return success;
}

/**
 * bd_lvm_lvinfo:
 * @vg_name: name of the VG that contains the LV to get information about
 * @lv_name: name of the LV to get information about
 * @error: (out): place to store error (if any)
 *
 * Returns: (transfer full): information about the @vg_name/@lv_name LV or %NULL in case
 * of error (the @error) gets populated in those cases)
 */
BDLVMLVdata* bd_lvm_lvinfo (gchar *vg_name, gchar *lv_name, GError **error) {
    gchar *args[10] = {"lvs", "--noheadings", "--nosuffix", "--nameprefixes",
                       "--unquoted", "--units=b",
                       "-o", "vg_name,lv_name,lv_uuid,lv_size,lv_attr,segtype",
                       NULL, NULL};

    GHashTable *table = NULL;
    gboolean success = FALSE;
    gchar *output = NULL;
    gchar **lines = NULL;
    gchar **lines_p = NULL;
    guint num_items;

    args[8] = g_strdup_printf ("%s/%s", vg_name, lv_name);

    success = call_lvm_and_capture_output (args, &output, error);
    g_free (args[8]);

    if (!success)
        /* the error is already populated from the call */
        return NULL;

    lines = g_strsplit (output, "\n", 0);
    g_free (output);

    for (lines_p = lines; *lines_p; lines_p++) {
        table = parse_lvm_vars ((*lines_p), &num_items);
        if (table && (num_items == 6)) {
            g_strfreev (lines);
            return get_lv_data_from_table (table, TRUE);
        } else
            if (table)
                g_hash_table_destroy (table);
    }

    /* getting here means no usable info was found */
    g_set_error (error, BD_LVM_ERROR, BD_LVM_ERROR_PARSE,
                 "Failed to parse information about the LV");
    return NULL;
}

/**
 * bd_lvm_lvs:
 * @vg_name: (allow-none): name of the VG to get information about LVs from
 * @error: (out): place to store error (if any)
 *
 * Returns: (array zero-terminated=1): information about LVs found in the given
 * @vg_name VG or in system if @vg_name is %NULL
 */
BDLVMLVdata** bd_lvm_lvs (gchar *vg_name, GError **error) {
    gchar *args[10] = {"lvs", "--noheadings", "--nosuffix", "--nameprefixes",
                       "--unquoted", "--units=b",
                       "-o", "vg_name,lv_name,lv_uuid,lv_size,lv_attr,segtype",
                       NULL, NULL};

    GHashTable *table = NULL;
    gboolean success = FALSE;
    gchar *output = NULL;
    gchar **lines = NULL;
    gchar **lines_p = NULL;
    guint num_items;
    GPtrArray *lvs = g_ptr_array_new ();
    BDLVMLVdata *lvdata = NULL;
    BDLVMLVdata **ret = NULL;
    guint64 i = 0;

    if (vg_name)
        args[8] = vg_name;

    success = call_lvm_and_capture_output (args, &output, error);

    if (!success) {
        if (g_error_matches (*error, BD_UTILS_EXEC_ERROR, BD_UTILS_EXEC_ERROR_NOOUT)) {
            /* no output => no LVs, not an error */
            g_clear_error (error);
            ret = g_new0 (BDLVMLVdata*, 1);
            ret[0] = NULL;
            return ret;
        }
        else
            /* the error is already populated from the call */
            return NULL;
    }

    lines = g_strsplit (output, "\n", 0);
    g_free (output);

    for (lines_p = lines; *lines_p; lines_p++) {
        table = parse_lvm_vars ((*lines_p), &num_items);
        if (table && (num_items == 6)) {
            /* valid line, try to parse and record it */
            lvdata = get_lv_data_from_table (table, TRUE);
            if (lvdata)
                g_ptr_array_add (lvs, lvdata);
        } else
            if (table)
                g_hash_table_destroy (table);
    }

    g_strfreev (lines);

    if (lvs->len == 0) {
        g_set_error (error, BD_LVM_ERROR, BD_LVM_ERROR_PARSE,
                     "Failed to parse information about LVs");
        return NULL;
    }

    /* now create the return value -- NULL-terminated array of BDLVMLVdata */
    ret = g_new0 (BDLVMLVdata*, lvs->len + 1);
    for (i=0; i < lvs->len; i++)
        ret[i] = (BDLVMLVdata*) g_ptr_array_index (lvs, i);
    ret[i] = NULL;

    g_ptr_array_free (lvs, FALSE);

    return ret;
}

/**
 * bd_lvm_thpoolcreate:
 * @vg_name: name of the VG to create a thin pool in
 * @lv_name: name of the to-be-created pool LV
 * @size: requested size of the to-be-created pool
 * @md_size: requested metadata size or 0 to use the default
 * @chunk_size: requested chunk size or 0 to use the default
 * @profile: (allow-none): profile to use (see lvm(8) for more information) or %NULL to use
 *                         the default
 * @error: (out): place to store error (if any)
 *
 * Returns: whether the @vg_name/@lv_name thin pool was successfully created or not
 */
gboolean bd_lvm_thpoolcreate (gchar *vg_name, gchar *lv_name, guint64 size, guint64 md_size, guint64 chunk_size, gchar *profile, GError **error) {
    gchar *args[9] = {"lvcreate", "-T", "-L", NULL, NULL, NULL, NULL, NULL, NULL};
    guint8 next_arg = 4;
    gboolean success = FALSE;

    args[3] = g_strdup_printf ("%"G_GUINT64_FORMAT"b", size);

    if (md_size != 0) {
        args[next_arg] = g_strdup_printf("--poolmetadatasize=%"G_GUINT64_FORMAT"b", md_size);
        next_arg++;
    }

    if (chunk_size != 0) {
        args[next_arg] = g_strdup_printf("--chunksize=%"G_GUINT64_FORMAT"b", chunk_size);
        next_arg++;
    }

    if (profile) {
        args[next_arg] = g_strdup_printf("--profile=%s", profile);
        next_arg++;
    }

    args[next_arg] = g_strdup_printf ("%s/%s", vg_name, lv_name);

    success = call_lvm_and_report_error (args, error);
    g_free (args[3]);
    g_free (args[4]);
    g_free (args[5]);
    g_free (args[6]);
    g_free (args[7]);

    return success;
}

/**
 * bd_lvm_thlvcreate:
 * @vg_name: name of the VG containing the thin pool providing extents for the to-be-created thin LV
 * @pool_name: name of the pool LV providing extents for the to-be-created thin LV
 * @lv_name: name of the to-be-created thin LV
 * @size: requested virtual size of the to-be-created thin LV
 * @error: (out): place to store error (if any)
 *
 * Returns: whether the @vg_name/@lv_name thin LV was successfully created or not
 */
gboolean bd_lvm_thlvcreate (gchar *vg_name, gchar *pool_name, gchar *lv_name, guint64 size, GError **error) {
    gchar *args[8] = {"lvcreate", "-T", NULL, "-V", NULL, "-n", lv_name, NULL};
    gboolean success;

    args[2] = g_strdup_printf ("%s/%s", vg_name, pool_name);
    args[4] = g_strdup_printf ("%"G_GUINT64_FORMAT"b", size);

    success = call_lvm_and_report_error (args, error);
    g_free (args[2]);
    g_free (args[4]);

    return success;
}

/**
 * bd_lvm_thlvpoolname:
 * @vg_name: name of the VG containing the queried thin LV
 * @lv_name: name of the queried thin LV
 * @error: (out): place to store error (if any)
 *
 * Returns: (transfer full): the name of the pool volume for the @vg_name/@lv_name
 * thin LV or %NULL if failed to determine (@error) is set in those cases)
 */
gchar* bd_lvm_thlvpoolname (gchar *vg_name, gchar *lv_name, GError **error) {
    gboolean success = FALSE;
    gchar *output = NULL;
    gchar *args[6] = {"lvs", "--noheadings", "-o", "pool_lv", NULL, NULL};
    args[4] = g_strdup_printf ("%s/%s", vg_name, lv_name);

    success = call_lvm_and_capture_output (args, &output, error);
    g_free (args[4]);

    if (!success)
        /* the error is already populated from the call */
        return NULL;

    return g_strstrip (output);
}

/**
 * bd_lvm_thsnapshotcreate:
 * @vg_name: name of the VG containing the thin LV a new snapshot should be created of
 * @origin_name: name of the thin LV a new snapshot should be created of
 * @snapshot_name: name fo the to-be-created snapshot
 * @pool_name: (allow-none): name of the thin pool to create the snapshot in or %NULL if not specified
 * @error: (out): place to store error (if any)
 *
 * Returns: whether the @snapshot_name snapshot of the @vg_name/@origin_name
 * thin LV was successfully created or not.
 */
gboolean bd_lvm_thsnapshotcreate (gchar *vg_name, gchar *origin_name, gchar *snapshot_name, gchar *pool_name, GError **error) {
    gchar *args[8] = {"lvcreate", "-s", "-n", snapshot_name, NULL, NULL, NULL, NULL};
    guint next_arg = 4;
    gboolean success = FALSE;

    if (pool_name) {
        args[next_arg] = "--thinpool";
        next_arg++;
        args[next_arg] = pool_name;
        next_arg++;
    }

    args[next_arg] = g_strdup_printf ("%s/%s", vg_name, origin_name);

    success = call_lvm_and_report_error (args, error);
    g_free (args[next_arg]);

    return success;
}

/**
 * bd_lvm_set_global_config:
 * @new_config: (allow-none): string representation of the new global LVM
 *                            configuration to set or %NULL to reset to default
 * @error: (out): place to store error (if any)
 *
 * Returns: whether the new requested global config @new_config was successfully
 *          set or not
 */
gboolean bd_lvm_set_global_config (gchar *new_config, GError **error __attribute__((unused))) {
    /* XXX: the error attribute will likely be used in the future when
       some validation comes into the game */

    g_mutex_lock (&global_config_lock);

    /* first free the old value */
    g_free (global_config_str);

    /* now store the new one */
    global_config_str = g_strdup (new_config);

    g_mutex_unlock (&global_config_lock);
    return TRUE;
}

/**
 * bd_lvm_get_global_config:
 * @error: (out): place to store error (if any)
 *
 * Returns: (transfer full): a copy of a string representation of the currently
 *                           set LVM global configuration
 */
gchar* bd_lvm_get_global_config (GError **error __attribute__((unused))) {
    gchar *ret = NULL;

    g_mutex_lock (&global_config_lock);
    ret = g_strdup (global_config_str ? global_config_str : "");
    g_mutex_unlock (&global_config_lock);

    return ret;
}

/**
 * bd_lvm_cache_get_default_md_size:
 * @cache_size: size of the cache to determine MD size for
 * @error: (out): place to store error (if any)
 *
 * Returns: recommended default size of the cache metadata LV or 0 in case of error
 */
guint64 bd_lvm_cache_get_default_md_size (guint64 cache_size, GError **error __attribute__((unused))) {
    return MAX ((guint64) cache_size / 1000, BD_LVM_MIN_CACHE_MD_SIZE);
}

/**
 * get_lv_type_from_flags: (skip)
 * @meta: getting type for a (future) metadata LV
 *
 * Get LV type string from flags.
 */
static gchar* get_lv_type_from_flags (BDLVMCachePoolFlags flags, gboolean meta, GError **error __attribute__((unused))) {
    if (!meta) {
        if (flags & BD_LVM_CACHE_POOL_STRIPED)
            return "striped";
        else if (flags & BD_LVM_CACHE_POOL_RAID1)
            return "raid1";
        else if (flags & BD_LVM_CACHE_POOL_RAID5)
            return "raid5";
        else if (flags & BD_LVM_CACHE_POOL_RAID6)
            return "raid6";
        else if (flags & BD_LVM_CACHE_POOL_RAID10)
            return "raid10";
        else
            return NULL;
    } else {
        if (flags & BD_LVM_CACHE_POOL_META_STRIPED)
            return "striped";
        else if (flags & BD_LVM_CACHE_POOL_META_RAID1)
            return "raid1";
        else if (flags & BD_LVM_CACHE_POOL_META_RAID5)
            return "raid5";
        else if (flags & BD_LVM_CACHE_POOL_META_RAID6)
            return "raid6";
        else if (flags & BD_LVM_CACHE_POOL_META_RAID10)
            return "raid10";
        else
            return NULL;
    }
}

/**
 * bd_lvm_cache_get_mode_str:
 * @mode: mode to get the string representation for
 * @error: (out): place to store error (if any)
 *
 * Returns: string representation of @mode or %NULL in case of error
 */
const gchar* bd_lvm_cache_get_mode_str (BDLVMCacheMode mode, GError **error) {
    if (mode == BD_LVM_CACHE_MODE_WRITETHROUGH)
        return "writethrough";
    else if (mode == BD_LVM_CACHE_MODE_WRITEBACK)
        return "writeback";
    else if (mode == BD_LVM_CACHE_MODE_UNKNOWN)
        return "unknown";
    else {
        g_set_error (error, BD_LVM_ERROR, BD_LVM_ERROR_CACHE_INVAL,
                     "Invalid mode given: %d", mode);
        return NULL;
    }
}

/**
 * bd_lvm_cache_get_mode_from_str:
 * @mode_str: string representation of a cache mode
 * @error: (out): place to store error (if any)
 *
 * Returns: cache mode for the @mode_str or %BD_LVM_CACHE_MODE_UNKNOWN if
 *          failed to determine
 */
BDLVMCacheMode bd_lvm_cache_get_mode_from_str (gchar *mode_str, GError **error) {
    if (g_strcmp0 (mode_str, "writethrough") == 0)
        return BD_LVM_CACHE_MODE_WRITETHROUGH;
    else if (g_strcmp0 (mode_str, "writeback") == 0)
        return BD_LVM_CACHE_MODE_WRITEBACK;
    else if (g_strcmp0 (mode_str, "unknown") == 0)
        return BD_LVM_CACHE_MODE_UNKNOWN;
    else {
        g_set_error (error, BD_LVM_ERROR, BD_LVM_ERROR_CACHE_INVAL,
                     "Invalid mode given: %s", mode_str);
        return BD_LVM_CACHE_MODE_UNKNOWN;
    }
}

/**
 * bd_lvm_cache_create_pool:
 * @vg_name: name of the VG to create @pool_name in
 * @pool_name: name of the cache pool LV to create
 * @pool_size: desired size of the cache pool @pool_name
 * @md_size: desired size of the @pool_name cache pool's metadata LV or 0 to
 *           use the default
 * @mode: cache mode of the @pool_name cache pool
 * @flags: a combination of (ORed) #BDLVMCachePoolFlags
 * @fast_pvs: (array zero-terminated=1): list of (fast) PVs to create the @pool_name
 *                                       cache pool (and the metadata LV)
 * @error: (out): place to store error (if any)
 *
 * Returns: whether the cache pool @vg_name/@pool_name was successfully created or not
 */
gboolean bd_lvm_cache_create_pool (gchar *vg_name, gchar *pool_name, guint64 pool_size, guint64 md_size, BDLVMCacheMode mode, BDLVMCachePoolFlags flags, gchar **fast_pvs, GError **error) {
    gboolean success = FALSE;
    gchar *type = NULL;
    gchar *name = NULL;
    gchar *args[10] = {"lvconvert", "-y", "--type", "cache-pool", "--poolmetadata", NULL, "--cachemode", NULL, NULL, NULL};

    /* create an LV for the pool */
    type = get_lv_type_from_flags (flags, FALSE, error);
    success = bd_lvm_lvcreate (vg_name, pool_name, pool_size, type, fast_pvs, error);
    if (!success) {
        g_prefix_error (error, "Failed to create the pool LV: ");
        return FALSE;
    }

    /* determine the size of the metadata LV */
    type = get_lv_type_from_flags (flags, TRUE, error);
    if (md_size == 0)
        md_size = bd_lvm_cache_get_default_md_size (pool_size, error);
    if (*error) {
        g_prefix_error (error, "Failed to determine size for the pool metadata LV: ");
        return FALSE;
    }
    name = g_strdup_printf ("%s_meta", pool_name);

    /* create the metadata LV */
    success = bd_lvm_lvcreate (vg_name, name, md_size, type, fast_pvs, error);
    if (!success) {
        g_free (name);
        g_prefix_error (error, "Failed to create the pool metadata LV: ");
        return FALSE;
    }

    /* create the cache pool from the two LVs */
    args[5] = name;
    args[7] = (gchar *) bd_lvm_cache_get_mode_str (mode, error);
    if (!args[7]) {
        g_free (args[5]);
        return FALSE;
    }
    name = g_strdup_printf ("%s/%s", vg_name, pool_name);
    args[8] = name;
    success = call_lvm_and_report_error (args, error);
    g_free (args[5]);
    g_free (args[8]);

    /* just return the result of the last step (it sets error on fail) */
    return success;
}

/**
 * bd_lvm_cache_attach:
 * @vg_name: name of the VG containing the @data_lv and the @cache_pool_lv LVs
 * @data_lv: data LV to attache the @cache_pool_lv to
 * @cache_pool_lv: cache pool LV to attach to the @data_lv
 * @error: (out): place to store error (if any)
 *
 * Returns: whether the @cache_pool_lv was successfully attached to the @data_lv or not
 */
gboolean bd_lvm_cache_attach (gchar *vg_name, gchar *data_lv, gchar *cache_pool_lv, GError **error) {
    gchar *args[7] = {"lvconvert", "--type", "cache", "--cachepool", NULL, NULL, NULL};
    gboolean success = FALSE;

    args[4] = g_strdup_printf ("%s/%s", vg_name, cache_pool_lv);
    args[5] = g_strdup_printf ("%s/%s", vg_name, data_lv);
    success = call_lvm_and_report_error (args, error);

    g_free (args[4]);
    g_free (args[5]);
    return success;
}

/**
 * bd_lvm_cache_detach:
 * @vg_name: name of the VG containing the @cached_lv
 * @cached_lv: name of the cached LV to detach its cache from
 * @destroy: whether to destroy the cache after detach or not
 * @error: (out): place to store error (if any)
 *
 * Returns: whether the cache was successfully detached from the @cached_lv or not
 *
 * Note: synces the cache first
 */
gboolean bd_lvm_cache_detach (gchar *vg_name, gchar *cached_lv, gboolean destroy, GError **error) {
    /* need to both "assume yes" and "force" to get rid of the interactive
       questions in case of "--uncache" */
    gchar *args[6] = {"lvconvert", "-y", "-f", NULL, NULL, NULL};
    gboolean success = FALSE;

    args[3] = destroy ? "--uncache" : "--splitcache";
    args[4] = g_strdup_printf ("%s/%s", vg_name, cached_lv);
    success = call_lvm_and_report_error (args, error);

    g_free (args[4]);
    return success;
}

/**
 * bd_lvm_cache_create_cached_lv:
 * @vg_name: name of the VG to create a cached LV in
 * @lv_name: name of the cached LV to create
 * @data_size: size of the data LV
 * @cache_size: size of the cache (or cached LV more precisely)
 * @md_size: size of the cache metadata LV or 0 to use the default
 * @mode: cache mode for the cached LV
 * @flags: a combination of (ORed) #BDLVMCachePoolFlags
 * @slow_pvs: (array zero-terminated=1): list of slow PVs (used for the data LV)
 * @fast_pvs: (array zero-terminated=1): list of fast PVs (used for the cache LV)
 * @error: (out): place to store error (if any)
 *
 * Returns: whether the cached LV @lv_name was successfully created or not
 */
gboolean bd_lvm_cache_create_cached_lv (gchar *vg_name, gchar *lv_name, guint64 data_size, guint64 cache_size, guint64 md_size, BDLVMCacheMode mode, BDLVMCachePoolFlags flags,
                                        gchar **slow_pvs, gchar **fast_pvs, GError **error) {
    gboolean success = FALSE;
    gchar *name = NULL;

    success = bd_lvm_lvcreate (vg_name, lv_name, data_size, NULL, slow_pvs, error);
    if (!success) {
        g_prefix_error (error, "Failed to create the data LV: ");
        return FALSE;
    }

    name = g_strdup_printf ("%s_cache", lv_name);
    success = bd_lvm_cache_create_pool (vg_name, name, cache_size, md_size, mode, flags, fast_pvs, error);
    if (!success) {
        g_prefix_error (error, "Failed to create the cache pool '%s': ", name);
        g_free (name);
        return FALSE;
    }

    success = bd_lvm_cache_attach (vg_name, lv_name, name, error);
    if (!success) {
        g_prefix_error (error, "Failed to attach the cache pool '%s' to the data LV: ", name);
        g_free (name);
        return FALSE;
    }

    g_free (name);
    return TRUE;
}

/**
 * bd_lvm_cache_pool_name:
 * @vg_name: name of the VG containing the @cached_lv
 * @cached_lv: cached LV to get the name of the its pool LV for
 * @error: (out): place to store error (if any)
 *
 * Returns: name of the cache pool LV used by the @cached_lv or %NULL in case of error
 */
gchar* bd_lvm_cache_pool_name (gchar *vg_name, gchar *cached_lv, GError **error) {
    gchar *ret = NULL;
    gchar *name_start = NULL;
    gchar *name_end = NULL;
    gchar *pool_name = NULL;

    /* same as for a thin LV, but with square brackets */
    ret = bd_lvm_thlvpoolname (vg_name, cached_lv, error);
    if (!ret)
        return NULL;

    name_start = strchr (ret, '[');
    if (!name_start) {
        g_set_error (error, BD_LVM_ERROR, BD_LVM_ERROR_CACHE_INVAL,
                     "Failed to determine cache pool name from: '%s'", ret);
        g_free (ret);
        return FALSE;
    }
    name_start++;

    name_end = strchr (ret, ']');
    if (!name_end) {
        g_set_error (error, BD_LVM_ERROR, BD_LVM_ERROR_CACHE_INVAL,
                     "Failed to determine cache pool name from: '%s'", ret);
        g_free (ret);
        return FALSE;
    }

    pool_name = g_strndup (name_start, name_end - name_start);
    g_free (ret);

    return pool_name;
}

/**
 * bd_lvm_cache_stats:
 * @vg_name: name of the VG containing the @cached_lv
 * @cached_lv: cached LV to get stats for
 * @error: (out): place to store error (if any)
 *
 * Returns: stats for the @cached_lv or %NULL in case of error
 */
BDLVMCacheStats* bd_lvm_cache_stats (gchar *vg_name, gchar *cached_lv, GError **error) {
    struct dm_pool *pool = NULL;
    struct dm_task *task = NULL;
    struct dm_info info;
    struct dm_status_cache *status = NULL;
    gchar *map_name = NULL;
    guint64 start = 0;
    guint64 length = 0;
    gchar *type = NULL;
    gchar *params = NULL;
    BDLVMCacheStats *ret = NULL;

    if (geteuid () != 0) {
        g_set_error (error, BD_LVM_ERROR, BD_LVM_ERROR_NOT_ROOT,
                     "Not running as root, cannot query DM maps");
        return NULL;
    }

    pool = dm_pool_create("bd-pool", 20);

    /* translate the VG+LV name into the DM map name */
    map_name = dm_build_dm_name (pool, vg_name, cached_lv, NULL);

    task = dm_task_create (DM_DEVICE_STATUS);
    if (!task) {
        g_set_error (error, BD_LVM_ERROR, BD_LVM_ERROR_DM_ERROR,
                     "Failed to create DM task for the cache map '%s': ", map_name);
        dm_pool_destroy (pool);
        return NULL;
    }

    if (dm_task_set_name (task, map_name) == 0) {
        g_set_error (error, BD_LVM_ERROR, BD_LVM_ERROR_DM_ERROR,
                     "Failed to create DM task for the cache map '%s': ", map_name);
        dm_task_destroy (task);
        dm_pool_destroy (pool);
        return NULL;
    }

    if (dm_task_run(task) == 0) {
        g_set_error (error, BD_LVM_ERROR, BD_LVM_ERROR_DM_ERROR,
                     "Failed to run the DM task for the cache map '%s': ", map_name);
        dm_task_destroy (task);
        dm_pool_destroy (pool);
        return NULL;
    }

    if (dm_task_get_info (task, &info) == 0) {
        g_set_error (error, BD_LVM_ERROR, BD_LVM_ERROR_DM_ERROR,
                     "Failed to get task info for the cache map '%s': ", map_name);
        dm_task_destroy (task);
        dm_pool_destroy (pool);
        return NULL;
    }

    if (!info.exists) {
        g_set_error (error, BD_LVM_ERROR, BD_LVM_ERROR_CACHE_NOCACHE,
                     "The cache map '%s' doesn't exist: ", map_name);
        dm_task_destroy (task);
        dm_pool_destroy (pool);
        return NULL;
    }

    dm_get_next_target(task, NULL, &start, &length, &type, &params);

    if (dm_get_status_cache (pool, params, &status) == 0) {
        g_set_error (error, BD_LVM_ERROR, BD_LVM_ERROR_CACHE_INVAL,
                     "Failed to get status of the cache map '%s': ", map_name);
        dm_task_destroy (task);
        dm_pool_destroy (pool);
        return NULL;
    }

    ret = g_new0 (BDLVMCacheStats, 1);
    ret->block_size = status->block_size * SECTOR_SIZE;
    ret->cache_size = status->total_blocks * ret->block_size;
    ret->cache_used = status->used_blocks * ret->block_size;

    ret->md_block_size = status->metadata_block_size * SECTOR_SIZE;
    ret->md_size = status->metadata_total_blocks * ret->md_block_size;
    ret->md_used = status->metadata_used_blocks * ret->md_block_size;

    ret->read_hits = status->read_hits;
    ret->read_misses = status->read_misses;
    ret->write_hits = status->write_hits;
    ret->write_misses = status->write_misses;

    if (status->feature_flags & DM_CACHE_FEATURE_WRITETHROUGH)
        ret->mode = BD_LVM_CACHE_MODE_WRITETHROUGH;
    else if (status->feature_flags & DM_CACHE_FEATURE_WRITEBACK)
        ret->mode = BD_LVM_CACHE_MODE_WRITEBACK;
    else {
        g_set_error (error, BD_LVM_ERROR, BD_LVM_ERROR_CACHE_INVAL,
                      "Failed to determine status of the cache from '%"G_GUINT64_FORMAT"': ",
                      status->feature_flags);
        dm_task_destroy (task);
        dm_pool_destroy (pool);
        return NULL;
    }

    dm_task_destroy (task);
    dm_pool_destroy (pool);

    return ret;
}<|MERGE_RESOLUTION|>--- conflicted
+++ resolved
@@ -1033,11 +1033,7 @@
  */
 gboolean bd_lvm_lvcreate (gchar *vg_name, gchar *lv_name, guint64 size, gchar *type, gchar **pv_list, GError **error) {
     guint8 pv_list_len = pv_list ? g_strv_length (pv_list) : 0;
-<<<<<<< HEAD
-    gchar **args = g_new0 (gchar*, pv_list_len + 8);
-=======
     gchar **args = g_new0 (gchar*, pv_list_len + 10);
->>>>>>> 128d082a
     gboolean success = FALSE;
     guint64 i = 0;
     guint64 j = 0;
